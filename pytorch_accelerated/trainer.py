--- conflicted
+++ resolved
@@ -852,13 +852,7 @@
             self,
         )
 
-<<<<<<< HEAD
     def _perform_forward_and_backward_passes(self, batch, step):
-=======
-        return reached_max_steps
-
-    def _perform_forward_and_backward_passes(self, batch):
->>>>>>> 5a7f9414
         """
         Perform the forward and backward passes of the training loop
 
