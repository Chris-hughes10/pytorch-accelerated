# Copyright © 2021 Chris Hughes
import inspect
import itertools
import logging
import sys
import time
from abc import ABC

import numpy as np
import torch
from pytorch_accelerated.utils import ModelEma
from torch import nn
from tqdm import tqdm

logger = logging.getLogger(__name__)


def get_default_callbacks(progress_bar=True):
    if progress_bar:
        default_callbacks = (
            MoveModulesToDeviceCallback,
            TerminateOnNaNCallback,
            PrintProgressCallback,
            ProgressBarCallback,
            LogMetricsCallback,
        )
    else:
        default_callbacks = (
            MoveModulesToDeviceCallback,
            TerminateOnNaNCallback,
            PrintProgressCallback,
            LogMetricsCallback,
        )

    return default_callbacks


class StopTrainingError(Exception):
    """
    An exception which can be raised in order to stop a training run early.
    """

    pass


class CallbackMethodNotImplementedError(Exception):
    pass


class TrainerCallback(ABC):
    """
    The abstract base class to be subclassed when creating new callbacks.
    """

    def on_init_end(self, trainer, **kwargs):
        """
        Event called at the end of trainer initialisation.
        """
        pass

    def on_training_run_start(self, trainer, **kwargs):
        """
        Event called at the start of training run.
        """
        pass

    def on_train_epoch_start(self, trainer, **kwargs):
        """
        Event called at the beginning of a training epoch.
        """
        pass

    def on_train_step_start(self, trainer, **kwargs):
        """
        Event called at the beginning of a training step.
        """
        pass

    def on_train_step_end(self, trainer, batch, batch_output, **kwargs):
        """
        Event called at the end of a training step.

        :param batch: the current batch of training data
        :param batch_output: the outputs returned by :meth:`pytorch_accelerated.trainer.Trainer.calculate_train_batch_loss`
        """
        pass

    def on_train_epoch_end(self, trainer, **kwargs):
        """
        Event called at the end of a training epoch.
        """
        pass

    def on_eval_epoch_start(self, trainer, **kwargs):
        """
        Event called at the beginning of an evaluation epoch.
        """
        pass

    def on_eval_step_start(self, trainer, **kwargs):
        """
        Event called at the beginning of a evaluation step.
        """
        pass

    def on_eval_step_end(self, trainer, batch, batch_output, **kwargs):
        """
        Event called at the end of an evaluation step.

        :param batch: the current batch of evaluation data
        :param batch_output: the outputs returned by :meth:`pytorch_accelerated.trainer.Trainer.calculate_eval_batch_loss`
        """
        pass

    def on_eval_epoch_end(self, trainer, **kwargs):
        """
        Event called at the end of evaluation.
        """
        pass

    def on_training_run_epoch_end(self, trainer, **kwargs):
        """
        Event called during a training run after both training and evaluation epochs have been completed.
        """
        pass

    def on_training_run_end(self, trainer, **kwargs):
        """
        Event called at the end of training run.
        """
        pass

    def on_evaluation_run_start(self, trainer, **kwargs):
        """
        Event called at the start of an evaluation run.
        """
        pass

    def on_evaluation_run_end(self, trainer, **kwargs):
        """
        Event called at the end of an evaluation run.
        """
        pass

    def on_stop_training_error(self, trainer, **kwargs):
        """
        Event called when a stop training error is raised
        """
        pass

    def __getattr__(self, item):
        try:
            return super().__getattr__(item)
        except AttributeError:
            raise CallbackMethodNotImplementedError


class CallbackHandler:
    """
    The :class:`CallbackHandler` is responsible for calling a list of callbacks.
    This class calls the callbacks in the order that they are given.
    """

    def __init__(self, callbacks):
        self.callbacks = []
        self.add_callbacks(callbacks)
        self._enabled = True

    def add_callbacks(self, callbacks):
        """
        Add a list of callbacks to the callback handler

        :param callbacks: a list of :class:`TrainerCallback`
        """
        for cb in callbacks:
            self.add_callback(cb)

    def add_callback(self, callback):
        """
        Add a callbacks to the callback handler

        :param callback: an instance of a subclass of :class:`TrainerCallback`
        """
        cb = callback() if isinstance(callback, type) else callback
        cb_class = callback if isinstance(callback, type) else callback.__class__
        if cb_class in {c.__class__ for c in self.callbacks}:
            existing_callbacks = "\n".join(cb for cb in self.callback_list)

            raise ValueError(
                f"You attempted to add multiple instances of the callback {cb_class} to a single Trainer"
                f" The list of callbacks already present is\n: {existing_callbacks}"
            )
        self.callbacks.append(cb)

    def __iter__(self):
        return self.callbacks

    def clear_callbacks(self):
        self.callbacks = []

    @property
    def callback_list(self):
        return [cb.__class__.__name__ for cb in self.callbacks]

    def call_event(self, event, *args, **kwargs):
        """
        For each callback which has been registered, sequentially call the method corresponding to the
        given event.

        :param event: The event corresponding to the method to call on each callback
        :param args: a list of arguments to be passed to each callback
        :param kwargs: a list of keyword arguments to be passed to each callback
        """
        if self._enabled:
            for callback in self.callbacks:
                try:
                    getattr(callback, event)(
                        *args,
                        **kwargs,
                    )
                except CallbackMethodNotImplementedError as e:
                    continue


class LogMetricsCallback(TrainerCallback):
    """
    A callback that logs the latest values of any metric which has been updated in
    the trainer's run history. By default, this just prints to the command line once per machine.

    Metrics prefixed with 'train' are logged at the end of a training epoch, all other
    metrics are logged after evaluation.

    This can be subclassed to create loggers for different platforms by overriding the :meth:`~LogMetricsCallback.log_metrics` method.
    """

    def on_train_epoch_end(self, trainer, **kwargs):
        metric_names = [
            metric
            for metric in trainer.run_history.get_metric_names()
            if "train" in metric
        ]

        self._log_latest_metrics(trainer, metric_names)

    def on_eval_epoch_end(self, trainer, **kwargs):
        metric_names = [
            metric
            for metric in trainer.run_history.get_metric_names()
            if "train" not in metric
        ]
        self._log_latest_metrics(trainer, metric_names)

    def _log_latest_metrics(self, trainer, metric_names):
        latest_metrics = self._get_latest_metrics(trainer, metric_names)
        self.log_metrics(trainer, latest_metrics)

    def _get_latest_metrics(self, trainer, metric_names):
        return {
            metric_name: trainer.run_history.get_latest_metric(metric_name)
            for metric_name in metric_names
        }

    def log_metrics(self, trainer, metrics: dict):
        for metric_name, metric_value in metrics.items():
            trainer.print(f"\n{metric_name}: {metric_value}")


class ProgressBarCallback(TrainerCallback):
    """
    A callback which visualises the state of each training and evaluation epoch using a progress bar
    """

    def __init__(self):
        self.pbar = None

    def on_train_epoch_start(self, trainer, **kwargs):
        self.pbar = tqdm(
            total=len(trainer._train_dataloader),
            disable=not trainer._accelerator.is_local_main_process,
        )

    def on_train_step_end(self, trainer, **kwargs):
        self.pbar.update(1)

    def on_train_epoch_end(self, trainer, **kwargs):
        self.pbar.close()
        time.sleep(0.01)

    def on_eval_epoch_start(self, trainer, **kwargs):
        self.pbar = tqdm(
            total=len(trainer._eval_dataloader),
            disable=not trainer._accelerator.is_local_main_process,
        )

    def on_eval_step_end(self, trainer, **kwargs):
        self.pbar.update(1)

    def on_eval_epoch_end(self, trainer, **kwargs):
        self.pbar.close()
        time.sleep(0.01)


class PrintProgressCallback(TrainerCallback):
    """
    A callback which prints a message at the start and end of a run,
    as well as at the start of each epoch.
    """

    def on_training_run_start(self, trainer, **kwargs):
        trainer.print("\nStarting training run")

    def on_train_epoch_start(self, trainer, **kwargs):
        trainer.print(f"\nStarting epoch {trainer.run_history.current_epoch}")
        time.sleep(0.01)

    def on_training_run_end(self, trainer, **kwargs):
        trainer.print("Finishing training run")

    def on_evaluation_run_start(self, trainer, **kwargs):
        trainer.print("\nStarting evaluation run")

    def on_evaluation_run_end(self, trainer, **kwargs):
        trainer.print("Finishing evaluation run")


class SaveBestModelCallback(TrainerCallback):
    """
    A callback which saves the best model during a training run, according to a given metric.
    The best model weights are loaded at the end of the training run.
    """

    def __init__(
        self,
        save_path="best_model.pt",
        watch_metric="eval_loss_epoch",
        greater_is_better: bool = False,
        reset_on_train: bool = True,
        save_optimizer: bool = True,
    ):
        """

        :param save_path: The path to save the checkpoint to. This should end in ``.pt``.
        :param watch_metric: the metric used to compare model performance. This should be accessible from the trainer's run history.
        :param greater_is_better: whether an increase in the ``watch_metric`` should be interpreted as the model performing better.
        :param reset_on_train: whether to reset the best metric on subsequent training runs. If ``True``, only the metrics observed during the current training run will be compared.
        :param save_optimizer: whether to also save the optimizer as part of the model checkpoint
        """
        self.watch_metric = watch_metric
        self.greater_is_better = greater_is_better
        self.operator = np.greater if self.greater_is_better else np.less
        self.best_metric = None
        self.best_metric_epoch = None
        self.save_path = save_path
        self.reset_on_train = reset_on_train
        self.save_optimizer = save_optimizer

    def on_training_run_start(self, args, **kwargs):
        if self.reset_on_train:
            self.best_metric = None

    def on_training_run_epoch_end(self, trainer, **kwargs):
        current_metric = trainer.run_history.get_latest_metric(self.watch_metric)
        if self.best_metric is None:
            self.best_metric = current_metric
            self.best_metric_epoch = trainer.run_history.current_epoch
            trainer.save_checkpoint(
                save_path=self.save_path,
                checkpoint_kwargs={self.watch_metric: self.best_metric},
                save_optimizer=self.save_optimizer,
            )
        else:
            is_improvement = self.operator(current_metric, self.best_metric)

            if is_improvement:
                self.best_metric = current_metric
                self.best_metric_epoch = trainer.run_history.current_epoch
                trainer.save_checkpoint(
                    save_path=self.save_path,
                    checkpoint_kwargs={"loss": self.best_metric},
                    save_optimizer=self.save_optimizer,
                )

    def on_training_run_end(self, trainer, **kwargs):
        trainer.print(
            f"Loading checkpoint with {self.watch_metric}: {self.best_metric} from epoch {self.best_metric_epoch}"
        )
        trainer.load_checkpoint(self.save_path)


class EarlyStoppingCallback(TrainerCallback):
    """
    A callback which stops training early if progress is not being observed.
    """

    def __init__(
        self,
        early_stopping_patience: int = 1,
        early_stopping_threshold: float = 0.01,
        watch_metric="eval_loss_epoch",
        greater_is_better: bool = False,
        reset_on_train: bool = True,
    ):
        """

        :param early_stopping_patience: the number of epochs with no improvement after which training will be stopped.
        :param early_stopping_threshold: the minimum change in the ``watch_metric`` to qualify as an improvement, i.e. an absolute change of less than this threshold, will count as no improvement.
        :param watch_metric: the metric used to compare model performance. This should be accessible from the trainer's run history.
        :param greater_is_better: whether an increase in the ``watch_metric`` should be interpreted as the model performing better.
        :param reset_on_train: whether to reset the best metric on subsequent training runs. If ``True``, only the metrics observed during the current training run will be compared.
        """
        self.early_stopping_patience = early_stopping_patience
        self.early_stopping_threshold = early_stopping_threshold
        self.watch_metric = watch_metric
        self.greater_is_better = greater_is_better
        self.early_stopping_patience_counter = 0
        self.best_metric = None
        self.operator = np.greater if self.greater_is_better else np.less
        self.reset_on_train = reset_on_train

    def on_training_run_start(self, args, **kwargs):
        if self.reset_on_train:
            self.best_metric = None
            self.early_stopping_patience_counter = 0

    def on_training_run_epoch_end(self, trainer, **kwargs):
        current_metric = trainer.run_history.get_latest_metric(self.watch_metric)
        if self.best_metric is None:
            self.best_metric = current_metric
        else:
            is_improvement = self.operator(current_metric, self.best_metric)
            improvement = abs(current_metric - self.best_metric)
            improvement_above_threshold = improvement > self.early_stopping_threshold

            if is_improvement and improvement_above_threshold:
                trainer.print(
                    f"\nImprovement of {improvement} observed, resetting counter. "
                )
                self.best_metric = current_metric
                self.early_stopping_patience_counter = 0
                self.__print_counter_status(trainer)
            else:
                trainer.print(
                    "No improvement above threshold observed, incrementing counter. "
                )
                self.early_stopping_patience_counter += 1
                self.__print_counter_status(trainer)

        if self.early_stopping_patience_counter >= self.early_stopping_patience:
            raise StopTrainingError(
                f"Stopping training due to no improvement after {self.early_stopping_patience} epochs"
            )

    def __print_counter_status(self, trainer):
        trainer.print(
            f"Early stopping counter: {self.early_stopping_patience_counter}/{self.early_stopping_patience}"
        )


class TerminateOnNaNCallback(TrainerCallback):
    """
    A callback that terminates the training run if a ``NaN`` loss is observed during either training or
    evaluation.
    """

    def __init__(self):
        self.triggered = False

    def check_for_nan_after_batch(self, batch_output, step=None):
        """Test if loss is NaN and interrupts training."""
        loss = batch_output["loss"]
        if torch.isinf(loss).any() or torch.isnan(loss).any():
            self.triggered = True
            raise StopTrainingError(f"Stopping training due to NaN loss in {step} step")

    def on_train_step_end(self, trainer, batch_output, **kwargs):
        self.check_for_nan_after_batch(batch_output, step="training")

    def on_eval_step_end(self, trainer, batch_output, **kwargs):
        self.check_for_nan_after_batch(batch_output, step="validation")

    def on_training_run_end(self, trainer, **kwargs):
        if self.triggered:
            sys.exit("Exiting due to NaN loss")


class MoveModulesToDeviceCallback(TrainerCallback):
    """
    A callback which moves any :class:`~pytorch_accelerated.trainer.Trainer` attributes which are instances of
    :class:`torch.nn.Module` on to the appropriate device at the start of a training or evaluation run.

    .. Note::
        This does **not** include the model, as this will be prepared separately by the
        :class:`~pytorch_accelerated.trainer.Trainer`'s internal instance of :class:`accelerate.Accelerator`.

    """

    def _get_modules(self, trainer):
        return inspect.getmembers(trainer, lambda x: isinstance(x, nn.Module))

    def _move_modules_to_device(self, trainer):
        modules = self._get_modules(trainer)

        for module_name, module in modules:
            if module_name != "model":
                module.to(trainer.device)

    def on_training_run_start(self, trainer, **kwargs):
        self._move_modules_to_device(trainer)

    def on_evaluation_run_start(self, trainer, **kwargs):
        self._move_modules_to_device(trainer)


class DataLoaderSlice:
    def __init__(self, dl, slice_size):
        self.dl = dl
        self.slice_size = slice_size

    def __iter__(self):
        return itertools.islice(self.dl, self.slice_size)

    def __len__(self):
        return self.slice_size


class LimitBatchesCallback(TrainerCallback):
    """
    A callback that that limits the number of batches used during training and evaluation
    """

    def __init__(self, num_batches):
        self.num_batches = num_batches

    def on_training_run_start(self, trainer, **kwargs):
        trainer._train_dataloader = DataLoaderSlice(
            trainer._train_dataloader, self.num_batches
        )
        trainer._eval_dataloader = DataLoaderSlice(
            trainer._eval_dataloader, self.num_batches
        )

    def on_evaluation_run_start(self, trainer, **kwargs):
        trainer._eval_dataloader = DataLoaderSlice(
            trainer._eval_dataloader, self.num_batches
        )


<<<<<<< HEAD
class ModelEmaCallback(SaveBestModelCallback):
    """
    A callback which maintains and saves an exponential moving average of the weights of the model that is currently
    being trained.

    .. Note:: this callback is sensitive to the order that it is executed. This should always be the first callback that
    is passed to the trainer.
    """

    def __init__(
        self,
        decay: float = 0.99,
        evaluate_during_training: bool = True,
        save_path: str = "ema_model.pt",
        watch_metric: str = "ema_model_eval_loss_epoch",
        greater_is_better: bool = False,
    ):
        """
        This callback offers the option of evaluating the EMA model during

        :param decay: the amount of decay to use, which determines how much of the previous state will be maintained.
        :param evaluate_during_training: whether to evaluate the EMA model during training. If True, an additional validation epoch will be conducted after each training epoch, which will use additional GPU resources, and the best model will be saved. If False, the saved EMA model checkpoint will be updated at the end of each epoch.
        :param watch_metric: the metric used to compare model performance. This should be accessible from the trainer's run history. This is only used when `evaluate_during_training` is enabled.
        :param greater_is_better: whether an increase in the ``watch_metric`` should be interpreted as the model performing better.
        """
        super().__init__(
            save_path=save_path,
            watch_metric=watch_metric,
            greater_is_better=greater_is_better,
            reset_on_train=False,
            save_optimizer=False,
        )
        self.decay = decay
        self.ema_model = None
        self._track_prefix = "ema_model_"
        self.evaluate_during_training = evaluate_during_training

    def on_training_run_start(self, trainer, **kwargs):
        self.ema_model = ModelEma(
            trainer._accelerator.unwrap_model(trainer.model), decay=self.decay
        )
        if self.evaluate_during_training:
            self.ema_model.to(trainer.device)

    def on_train_epoch_end(self, trainer, **kwargs):
        self.ema_model.update(trainer._accelerator.unwrap_model(trainer.model))

    def on_eval_epoch_end(self, trainer, **kwargs):
        if self.evaluate_during_training:
            model = trainer.model
            trainer.model = self.ema_model.module
            run_history_prefix = trainer.run_history.metric_name_prefix

            trainer.callback_handler._enabled = False
            trainer.run_history.set_metric_name_prefix(self._track_prefix)
            trainer._run_eval_epoch(trainer._eval_dataloader)

            trainer.model = model
            trainer.callback_handler._enabled = True
            trainer.run_history.set_metric_name_prefix(run_history_prefix)

    def on_training_run_epoch_end(self, trainer, **kwargs):
        if self.evaluate_during_training:
            super().on_training_run_epoch_end(trainer)
        else:
            model = trainer.model
            trainer.model = self.ema_model.module

            trainer.save_checkpoint(save_path=self.save_path, save_optimizer=False)
            trainer.model = model

    def on_training_run_end(self, trainer, **kwargs):
        # Overriding, as we do not want to load the EMA model
        pass
=======
class ConvertSyncBatchNormCallback(TrainerCallback):
    """
    A callback which converts all BatchNorm*D layers in the model to :class:`torch.nn.SyncBatchNorm` layers.
    """
    def on_training_run_start(self, trainer, **kwargs):
        if trainer.run_config.is_distributed:
            trainer.model = torch.nn.SyncBatchNorm.convert_sync_batchnorm(trainer.model)
>>>>>>> 940b44e2
<|MERGE_RESOLUTION|>--- conflicted
+++ resolved
@@ -545,7 +545,6 @@
         )
 
 
-<<<<<<< HEAD
 class ModelEmaCallback(SaveBestModelCallback):
     """
     A callback which maintains and saves an exponential moving average of the weights of the model that is currently
@@ -620,7 +619,8 @@
     def on_training_run_end(self, trainer, **kwargs):
         # Overriding, as we do not want to load the EMA model
         pass
-=======
+
+
 class ConvertSyncBatchNormCallback(TrainerCallback):
     """
     A callback which converts all BatchNorm*D layers in the model to :class:`torch.nn.SyncBatchNorm` layers.
@@ -628,4 +628,3 @@
     def on_training_run_start(self, trainer, **kwargs):
         if trainer.run_config.is_distributed:
             trainer.model = torch.nn.SyncBatchNorm.convert_sync_batchnorm(trainer.model)
->>>>>>> 940b44e2
